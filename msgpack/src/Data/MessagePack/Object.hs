--- conflicted
+++ resolved
@@ -1,4 +1,3 @@
-<<<<<<< HEAD
 {-# LANGUAGE DeriveDataTypeable   #-}
 {-# LANGUAGE DeriveGeneric        #-}
 {-# LANGUAGE FlexibleInstances    #-}
@@ -44,33 +43,10 @@
 import           GHC.Generics           (Generic)
 
 import           Data.MessagePack.Assoc
-=======
-{-# OPTIONS_GHC -fno-warn-orphans #-}
-{-# LANGUAGE DeriveDataTypeable #-}
-{-# LANGUAGE DeriveGeneric      #-}
-{-# LANGUAGE LambdaCase         #-}
-{-# LANGUAGE Safe               #-}
-module Data.MessagePack.Object (Object (..)) where
-
-import           Control.Applicative       ((<$), (<$>), (<*>), (<|>))
-import           Control.DeepSeq           (NFData (..))
-import           Data.Binary               (Binary (get, put), Get, Put)
-import qualified Data.ByteString           as S
-import qualified Data.ByteString.Lazy      as L
-import           Data.Int                  (Int64)
-import qualified Data.Text                 as T
-import qualified Data.Text.Lazy            as LT
-import           Data.Typeable             (Typeable)
-import           Data.Word                 (Word8)
-import           GHC.Generics              (Generic)
-import           Prelude                   hiding (putStr)
-import           Test.QuickCheck.Arbitrary (Arbitrary, arbitrary)
-import qualified Test.QuickCheck.Gen       as Gen
-
->>>>>>> d0c65fe6
 import           Data.MessagePack.Get
 import           Data.MessagePack.Put
 
+import           Prelude                hiding (putStr)
 
 -- | Object Representation of MessagePack data.
 data Object
@@ -78,7 +54,7 @@
     -- ^ represents nil
   | ObjectBool                  !Bool
     -- ^ represents true or false
-  | ObjectInt    {-# UNPACK #-} !Int64
+  | ObjectInt    {-# UNPACK #-} !Int
     -- ^ represents an integer
   | ObjectFloat  {-# UNPACK #-} !Float
     -- ^ represents a floating point number
@@ -88,25 +64,20 @@
     -- ^ extending Raw type represents a UTF-8 string
   | ObjectBin                   !S.ByteString
     -- ^ extending Raw type represents a byte array
-  | ObjectArray                 ![Object]
+  | ObjectArray                 !(V.Vector Object)
     -- ^ represents a sequence of objects
-  | ObjectMap                   ![(Object, Object)]
+  | ObjectMap                   !(V.Vector (Object, Object))
     -- ^ represents key-value pairs of objects
   | ObjectExt    {-# UNPACK #-} !Word8 !S.ByteString
     -- ^ represents a tuple of an integer and a byte array where
     -- the integer represents type information and the byte array represents data.
-<<<<<<< HEAD
   deriving (Show, Read, Eq, Ord, Typeable, Generic)
-=======
-  deriving (Read, Show, Eq, Ord, Typeable, Generic)
-
-instance NFData Object
-
-instance Binary Object where
-  get = getObject
-  put = putObject
->>>>>>> d0c65fe6
-
+
+instance NFData Object where
+  rnf obj = case obj of
+    ObjectArray a -> rnf a
+    ObjectMap   m -> rnf m
+    _             -> ()
 
 getObject :: Get Object
 getObject =
@@ -134,7 +105,6 @@
   ObjectMap    m -> putMap putObject putObject m
   ObjectExt  b r -> putExt b r
 
-<<<<<<< HEAD
 -- | This 'Binary' instance encodes\/decodes to\/from MessagePack format
 instance Binary Object where
   get = getObject
@@ -163,6 +133,12 @@
   toObject = ObjectInt
   fromObject = \case
     ObjectInt n -> Just n
+    _           -> Nothing
+
+instance MessagePack Word64 where
+  toObject = ObjectInt . fromIntegral -- FIXME
+  fromObject = \case
+    ObjectInt n -> Just (fromIntegral n) -- FIXME
     _           -> Nothing
 
 instance MessagePack Bool where
@@ -289,31 +265,28 @@
   toObject (a1, a2, a3, a4) = ObjectArray [toObject a1, toObject a2, toObject a3, toObject a4]
   fromObject (ObjectArray [a1, a2, a3, a4]) = (,,,) <$> fromObject a1 <*> fromObject a2 <*> fromObject a3 <*> fromObject a4
   fromObject _ = Nothing
-=======
->>>>>>> d0c65fe6
-
-instance Arbitrary Object where
-  arbitrary = Gen.sized $ \n -> Gen.oneof
-    [ return ObjectNil
-    , ObjectBool   <$> arbitrary
-    , ObjectInt    <$> arbitrary
-    , ObjectFloat  <$> arbitrary
-    , ObjectDouble <$> arbitrary
-    , ObjectStr    <$> arbitrary
-    , ObjectBin    <$> arbitrary
-    , ObjectArray  <$> Gen.resize (n `div` 2) arbitrary
-    , ObjectMap    <$> Gen.resize (n `div` 4) arbitrary
-    , ObjectExt    <$> arbitrary <*> arbitrary
-    ]
-
-instance Arbitrary S.ByteString where
-  arbitrary = S.pack <$> arbitrary
-
-instance Arbitrary L.ByteString where
-  arbitrary = L.pack <$> arbitrary
-
-instance Arbitrary T.Text where
-  arbitrary = T.pack <$> arbitrary
-
-instance Arbitrary LT.Text where
-  arbitrary = LT.pack <$> arbitrary+
+instance (MessagePack a1, MessagePack a2, MessagePack a3, MessagePack a4, MessagePack a5) => MessagePack (a1, a2, a3, a4, a5) where
+  toObject (a1, a2, a3, a4, a5) = ObjectArray [toObject a1, toObject a2, toObject a3, toObject a4, toObject a5]
+  fromObject (ObjectArray [a1, a2, a3, a4, a5]) = (,,,,) <$> fromObject a1 <*> fromObject a2 <*> fromObject a3 <*> fromObject a4 <*> fromObject a5
+  fromObject _ = Nothing
+
+instance (MessagePack a1, MessagePack a2, MessagePack a3, MessagePack a4, MessagePack a5, MessagePack a6) => MessagePack (a1, a2, a3, a4, a5, a6) where
+  toObject (a1, a2, a3, a4, a5, a6) = ObjectArray [toObject a1, toObject a2, toObject a3, toObject a4, toObject a5, toObject a6]
+  fromObject (ObjectArray [a1, a2, a3, a4, a5, a6]) = (,,,,,) <$> fromObject a1 <*> fromObject a2 <*> fromObject a3 <*> fromObject a4 <*> fromObject a5 <*> fromObject a6
+  fromObject _ = Nothing
+
+instance (MessagePack a1, MessagePack a2, MessagePack a3, MessagePack a4, MessagePack a5, MessagePack a6, MessagePack a7) => MessagePack (a1, a2, a3, a4, a5, a6, a7) where
+  toObject (a1, a2, a3, a4, a5, a6, a7) = ObjectArray [toObject a1, toObject a2, toObject a3, toObject a4, toObject a5, toObject a6, toObject a7]
+  fromObject (ObjectArray [a1, a2, a3, a4, a5, a6, a7]) = (,,,,,,) <$> fromObject a1 <*> fromObject a2 <*> fromObject a3 <*> fromObject a4 <*> fromObject a5 <*> fromObject a6 <*> fromObject a7
+  fromObject _ = Nothing
+
+instance (MessagePack a1, MessagePack a2, MessagePack a3, MessagePack a4, MessagePack a5, MessagePack a6, MessagePack a7, MessagePack a8) => MessagePack (a1, a2, a3, a4, a5, a6, a7, a8) where
+  toObject (a1, a2, a3, a4, a5, a6, a7, a8) = ObjectArray [toObject a1, toObject a2, toObject a3, toObject a4, toObject a5, toObject a6, toObject a7, toObject a8]
+  fromObject (ObjectArray [a1, a2, a3, a4, a5, a6, a7, a8]) = (,,,,,,,) <$> fromObject a1 <*> fromObject a2 <*> fromObject a3 <*> fromObject a4 <*> fromObject a5 <*> fromObject a6 <*> fromObject a7 <*> fromObject a8
+  fromObject _ = Nothing
+
+instance (MessagePack a1, MessagePack a2, MessagePack a3, MessagePack a4, MessagePack a5, MessagePack a6, MessagePack a7, MessagePack a8, MessagePack a9) => MessagePack (a1, a2, a3, a4, a5, a6, a7, a8, a9) where
+  toObject (a1, a2, a3, a4, a5, a6, a7, a8, a9) = ObjectArray [toObject a1, toObject a2, toObject a3, toObject a4, toObject a5, toObject a6, toObject a7, toObject a8, toObject a9]
+  fromObject (ObjectArray [a1, a2, a3, a4, a5, a6, a7, a8, a9]) = (,,,,,,,,) <$> fromObject a1 <*> fromObject a2 <*> fromObject a3 <*> fromObject a4 <*> fromObject a5 <*> fromObject a6 <*> fromObject a7 <*> fromObject a8 <*> fromObject a9
+  fromObject _ = Nothing